# train.py

# Import libraries
import argparse
import glob
import os
import pandas as pd
from sklearn.linear_model import LogisticRegression

# 🟥 >>> ADDED CODE START
import logging
import numpy as np
from sklearn.model_selection import train_test_split
from sklearn.metrics import (
    accuracy_score,
    precision_score,
    recall_score,
    f1_score,
)
import mlflow

logging.basicConfig(
    level=logging.INFO,
    format="%(asctime)s %(levelname)s %(name)s - %(message)s",
)
logger = logging.getLogger(__name__)
# 🟥 >>> ADDED CODE END


def main(args):
    # TO DO: enable autologging
<<<<<<< HEAD
    mlflow.autolog()
    logger.info("Starting training run")
    logger.info("Arguments: %s", args)
=======
      # 🟥 >>> ADDED CODE START
    mlflow.autolog()
    logger.info("Starting training run")
    logger.info("Arguments: %s", args)
       # 🟥 >>> ADDED CODE END
>>>>>>> 4dc60d03

    # read data
    df = get_csvs_df(args.training_data)

    # split data
<<<<<<< HEAD
=======
      # 🟥 >>> ADDED CODE START
>>>>>>> 4dc60d03
    X_train, X_test, y_train, y_test = split_data(
        df,
        target_col=args.target_col,
        test_size=args.test_size,
        random_state=args.random_state,
    )
<<<<<<< HEAD

=======
 # 🟥 >>> ADDED CODE END
>>>>>>> 4dc60d03
    # train model
    train_model(args.reg_rate, X_train, X_test, y_train, y_test)


def get_csvs_df(path):
    if not os.path.exists(path):
        raise RuntimeError(
            f"Cannot use non-existent path provided: {path}"
        )
    csv_files = glob.glob(f"{path}/*.csv")
    if not csv_files:
        raise RuntimeError(
            f"No CSV files found in provided data path: {path}"
        )
    return pd.concat((pd.read_csv(f) for f in csv_files), sort=False)

<<<<<<< HEAD

=======
# 🟥 >>> ADDED CODE START
>>>>>>> 4dc60d03
# TO DO: add function to split data
def split_data(
    df, target_col: str = None, test_size: float = 0.2, random_state: int = 42
):
    """Split dataframe into train/test sets."""

    if target_col and target_col in df.columns:
        target = target_col
        logger.info("Using specified target column: %s", target)
    else:
        candidates = [c for c in ("target", "label", "y") if c in df.columns]
        target = candidates[0] if candidates else df.columns[-1]
        logger.info("Auto-detected target column: %s", target)

    y = df[target]
    X = df.drop(columns=[target])

    X = X.dropna(axis=1, how="all")
    for col in X.select_dtypes(include=["bool"]).columns:
        X[col] = X[col].astype(int)

    obj_cols = X.select_dtypes(include=["object", "category"]).columns.tolist()
    if obj_cols:
        logger.info("Encoding categorical columns: %s", obj_cols)
        X = pd.get_dummies(X, columns=obj_cols, drop_first=True)

    for col in X.select_dtypes(include=[np.number]).columns:
        X[col] = X[col].fillna(X[col].median())

    X_train, X_test, y_train, y_test = train_test_split(
        X,
        y,
        test_size=test_size,
        random_state=random_state,
        stratify=(y if y.nunique() > 1 else None),
    )

    return X_train, X_test, y_train, y_test

def train_model(reg_rate, X_train, X_test, y_train, y_test):
<<<<<<< HEAD
=======
       # 🟥 >>> ADDED CODE START
>>>>>>> 4dc60d03
    logger.info("Training model with reg_rate=%s", reg_rate)
    clf = LogisticRegression(C=1 / reg_rate, solver="liblinear").fit(
        X_train, y_train
    )
    preds = clf.predict(X_test)

    acc = accuracy_score(y_test, preds)
    prec = precision_score(
        y_test,
        preds,
        average="binary" if len(np.unique(y_test)) == 2 else "weighted",
        zero_division=0,
    )
    rec = recall_score(
        y_test,
        preds,
        average="binary" if len(np.unique(y_test)) == 2 else "weighted",
        zero_division=0,
    )
    f1 = f1_score(
        y_test,
        preds,
        average="binary" if len(np.unique(y_test)) == 2 else "weighted",
        zero_division=0,
    )

    logger.info(
        "Metrics: accuracy=%.4f, precision=%.4f, recall=%.4f, f1=%.4f",
        acc,
        prec,
        rec,
        f1,
    )

    try:
        mlflow.log_metric("accuracy", acc)
        mlflow.log_metric("precision", prec)
        mlflow.log_metric("recall", rec)
        mlflow.log_metric("f1", f1)
    except Exception as e:
        logger.warning("MLflow logging failed: %s", e)
<<<<<<< HEAD
=======
         # 🟥 >>> ADDED CODE END
>>>>>>> 4dc60d03


def parse_args():
    parser = argparse.ArgumentParser()
    parser.add_argument("--training_data", dest="training_data", type=str)
    parser.add_argument("--reg_rate", dest="reg_rate", type=float, default=0.01)
<<<<<<< HEAD
=======
    # 🟥 >>> ADDED CODE START
>>>>>>> 4dc60d03
    parser.add_argument("--target_col", dest="target_col", type=str, default=None)
    parser.add_argument("--test_size", dest="test_size", type=float, default=0.2)
    parser.add_argument(
        "--random_state", dest="random_state", type=int, default=42
    )
<<<<<<< HEAD
=======
     # 🟥 >>> ADDED CODE END
>>>>>>> 4dc60d03
    args = parser.parse_args()
    return args


if __name__ == "__main__":
    print("\n\n")
    print("*" * 60)

    args = parse_args()
    main(args)

    print("*" * 60)
    print("\n\n")<|MERGE_RESOLUTION|>--- conflicted
+++ resolved
@@ -29,37 +29,24 @@
 
 def main(args):
     # TO DO: enable autologging
-<<<<<<< HEAD
-    mlflow.autolog()
-    logger.info("Starting training run")
-    logger.info("Arguments: %s", args)
-=======
       # 🟥 >>> ADDED CODE START
     mlflow.autolog()
     logger.info("Starting training run")
     logger.info("Arguments: %s", args)
        # 🟥 >>> ADDED CODE END
->>>>>>> 4dc60d03
 
     # read data
     df = get_csvs_df(args.training_data)
 
     # split data
-<<<<<<< HEAD
-=======
       # 🟥 >>> ADDED CODE START
->>>>>>> 4dc60d03
     X_train, X_test, y_train, y_test = split_data(
         df,
         target_col=args.target_col,
         test_size=args.test_size,
         random_state=args.random_state,
     )
-<<<<<<< HEAD
-
-=======
  # 🟥 >>> ADDED CODE END
->>>>>>> 4dc60d03
     # train model
     train_model(args.reg_rate, X_train, X_test, y_train, y_test)
 
@@ -76,11 +63,7 @@
         )
     return pd.concat((pd.read_csv(f) for f in csv_files), sort=False)
 
-<<<<<<< HEAD
-
-=======
 # 🟥 >>> ADDED CODE START
->>>>>>> 4dc60d03
 # TO DO: add function to split data
 def split_data(
     df, target_col: str = None, test_size: float = 0.2, random_state: int = 42
@@ -121,10 +104,7 @@
     return X_train, X_test, y_train, y_test
 
 def train_model(reg_rate, X_train, X_test, y_train, y_test):
-<<<<<<< HEAD
-=======
        # 🟥 >>> ADDED CODE START
->>>>>>> 4dc60d03
     logger.info("Training model with reg_rate=%s", reg_rate)
     clf = LogisticRegression(C=1 / reg_rate, solver="liblinear").fit(
         X_train, y_train
@@ -166,29 +146,20 @@
         mlflow.log_metric("f1", f1)
     except Exception as e:
         logger.warning("MLflow logging failed: %s", e)
-<<<<<<< HEAD
-=======
          # 🟥 >>> ADDED CODE END
->>>>>>> 4dc60d03
 
 
 def parse_args():
     parser = argparse.ArgumentParser()
     parser.add_argument("--training_data", dest="training_data", type=str)
     parser.add_argument("--reg_rate", dest="reg_rate", type=float, default=0.01)
-<<<<<<< HEAD
-=======
     # 🟥 >>> ADDED CODE START
->>>>>>> 4dc60d03
     parser.add_argument("--target_col", dest="target_col", type=str, default=None)
     parser.add_argument("--test_size", dest="test_size", type=float, default=0.2)
     parser.add_argument(
         "--random_state", dest="random_state", type=int, default=42
     )
-<<<<<<< HEAD
-=======
      # 🟥 >>> ADDED CODE END
->>>>>>> 4dc60d03
     args = parser.parse_args()
     return args
 
